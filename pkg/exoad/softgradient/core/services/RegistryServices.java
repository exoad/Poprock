--- conflicted
+++ resolved
@@ -235,14 +235,10 @@
 	public static final class DescriptiveRegistryEntryFactory
 		extends RegistryEntryFactory
 	{
-<<<<<<< HEAD
-		private String description;
-=======
 		/**
 		 * Internal raw representation of the description
 		 */
 		protected String description;
->>>>>>> 4a3a9a83
 		
 		/**
 		 * Named construction for the property Description of the Descriptive
@@ -522,7 +518,7 @@
 			}
 		}
 		
-		private static final CharSequence[] NOT_ALLOWED_SEQUENCES={
+		private static volatile CharSequence[] NOT_ALLOWED_SEQUENCES={
 			">",
 			"<",
 			"/",
